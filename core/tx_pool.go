--- conflicted
+++ resolved
@@ -778,10 +778,6 @@
 // will apply.
 func (pool *TxPool) AddRemotes(txs []*types.Transaction) []error {
 	log.Info("Adding tx")
-<<<<<<< HEAD
-    log.Info("Pending length", "pending", len(pool.pending))
-=======
->>>>>>> f5802b58
 	return pool.addTxs(txs, false)
 }
 
