--- conflicted
+++ resolved
@@ -357,13 +357,12 @@
 	if err != nil {
 		return err
 	}
-<<<<<<< HEAD
+    /*
 	log.Info("Received Message", "Code", CodeToStr[msg.Code])
-=======
 	log.Info("handleMS")
 	log.Info("code", "Int Code", msg.Code)
 	log.Info("code", "Code", CodeToStr[msg.Code])
->>>>>>> f5802b58
+    */
 	if msg.Size > ProtocolMaxMsgSize {
 		return errResp(ErrMsgTooLarge, "%v > %v", msg.Size, ProtocolMaxMsgSize)
 	}
@@ -669,28 +668,18 @@
 			}
 		}
 		for _, block := range unknown {
-<<<<<<< HEAD
-			if pm.useGraphene {
-				pending, _ := pm.txpool.Pending()
-				nTxs := 0
-				for _, txs := range pending {
-					nTxs += len(txs)
-				}
-				log.Info("Actual m", "m", nTxs)
-				nTxs = 40000
-				p.RequestGraphene(block.Hash, nTxs)
-			} else {
-				pm.fetcher.Notify(p.id, block.Hash, block.Number, time.Now(), p.RequestOneHeader, p.RequestBodies)
-			}
-=======
-			//pm.fetcher.Notify(p.id, block.Hash, block.Number, time.Now(), p.RequestOneHeader, p.RequestBodies)
-			pending, _ := pm.txpool.Pending()
-			nTxs := 0
-			for _, txs := range pending {
-				nTxs += len(txs)
-			}
-			p.RequestGraphene(block.Hash, nTxs)
->>>>>>> f5802b58
+            if pm.useGraphene {
+                pending, _ := pm.txpool.Pending()
+                nTxs := 0
+                for _, txs := range pending {
+                    nTxs += len(txs)
+                }
+                log.Info("Actual m", "m", nTxs)
+                nTxs = 40000
+                p.RequestGraphene(block.Hash, nTxs)
+            } else {
+                pm.fetcher.Notify(p.id, block.Hash, block.Number, time.Now(), p.RequestOneHeader, p.RequestBodies)
+            }
 		}
 		elapsed := time.Since(start)
 		log.Info("NewBlockHashes took", "duration", elapsed)
@@ -736,11 +725,7 @@
 		diff_ratio := 0.2
 		if rand.Float64() < diff_ratio {
 			log.Info("Skipping")
-<<<<<<< HEAD
 			//break
-=======
-			break
->>>>>>> f5802b58
 		}
 		// Transactions can be processed, parse all of them and deliver to the pool
 		var txs []*types.Transaction
@@ -771,10 +756,7 @@
 		}
 
 	case msg.Code == GetGrapheneMsg:
-<<<<<<< HEAD
 		start := time.Now()
-=======
->>>>>>> f5802b58
 		var query getGrapheneData
 		msg.Decode(&query)
 		log.Info("Made It")
@@ -782,19 +764,14 @@
 		var m, n, k uint
 		var c, tau, a float64
 		m = query.NTxs
-<<<<<<< HEAD
 		txs := block.Transactions()
 		n = uint(len(txs))
-=======
-		n = uint(len(block.Transactions()))
->>>>>>> f5802b58
 		if n == 0 {
 			log.Info("GetGraphene for empty block", "hash", query.Hash)
 			// p.SendGraphene(query.Hash, empty, empty, 0, 0)
 			return nil
 		}
 		c = 8 * math.Pow(math.Log(2), 2)
-<<<<<<< HEAD
 		tau = 50.0
 		k = 3
 		a = float64(n) / (c * tau)
@@ -805,18 +782,6 @@
 		log.Info("Calculated FPR", "fpr", fmt.Sprintf("%.8f", fpr))
 		b := NewWithEstimates(n, 0.0001)
 		nCells := int(math.Ceil(a * 1.5))
-=======
-		tau = 15.0
-		k = 3
-		a = float64(n) / (c * tau)
-		log.Info("Alpha", "a", a)
-		log.Info("m", "m", m)
-		log.Info("n", "n", n)
-		nb := uint(-1 * float64(n) * math.Log(a/math.Abs(float64(m-n))) / math.Pow(math.Log(2), 2))
-		log.Info("Number of bits in bloom filter", "nBits", nb)
-		b := NewBloomFilter(nb, k)
-		nCells := int(math.Ceil(a * 8.5))
->>>>>>> f5802b58
 		nCellsCeil := 1
 		log.Info("Starting with", "ncells", nCells)
 		// find the next highest power of 2
@@ -828,7 +793,6 @@
 		if nCellsCeil < 32 {
 			nCellsCeil = 32
 		}
-<<<<<<< HEAD
 		//log.Info("Number of cells in IBLT", "nCells", nCellsCeil)
 		ib := NewIBLT(int(k), nCellsCeil)
 		//log.Info("tx length", ":", len(block.Transactions()))
@@ -840,19 +804,10 @@
 			//log.Info("Adding", "tx hash", tx.Hash())
 			tx_hash := tx.Hash().Bytes()[:5]
 			tx_hash_string := string(tx_hash[:])
-=======
-		log.Info("Number of cells in IBLT", "nCells", nCellsCeil)
-		ib := NewIBLT(int(k), nCellsCeil)
-		log.Info("tx length", ":", len(block.Transactions()))
-		for _, tx := range block.Transactions() {
-			//log.Info("Adding", "tx hash", tx.Hash())
-			tx_hash := tx.Hash().Bytes()
->>>>>>> f5802b58
 			b.Add(tx_hash)
 			ib.Add(tx_hash)
 			//ttx := pm.blockchain.GetTxByHash(tx.Hash())
 			//log.Info("TTx", "ttx", ttx)
-<<<<<<< HEAD
 			tx_ids = append(tx_ids, tx_hash_string)
 			tx_index_map[tx_hash_string] = uint32(i)
 		}
@@ -870,18 +825,12 @@
 		log.Info("Sending bloom", "local", b)
 		log.Info("Sending IBLT", "local", ib)
 		log.Info("Sending indexArray", "local", indexArray)
-=======
-		}
-		log.Info("Sending bloom", "local", b)
-		log.Info("Sending IBLT", "local", ib)
->>>>>>> f5802b58
 		i, _ := ib.MarshalBinary()
 		//b.AddString("test")
 		//log.Info("Testing bloom", "r", b.TestString("test"))
 		bb, _ := b.GobEncode()
 		log.Info("Encoded bloom length", "enc", len(bb))
 		log.Info("Encoded iblt length", "enc", len(i))
-<<<<<<< HEAD
 		//mb := NewBloomFilter(nb, k)
 		//mb.GobDecode(bb)
 		//log.Info("Recovered bloom", "bloom", b)
@@ -992,62 +941,6 @@
 	//	}
 		elapsed = time.Since(start)
 		log.Info("Processing Graphene took", "duration", elapsed)
-=======
-		p.SendGraphene(query.Hash, i, bb, uint(nCellsCeil), nb, uint(n))
-
-	case msg.Code == GrapheneMsg:
-		var body grapheneData
-		msg.Decode(&body)
-		var k uint
-		k = 3
-		log.Info("Graphene says", "n transactions", body.NTxs)
-
-		receivedIBLT := NewIBLT(int(k), int(body.NIBLT))
-		receivedIBLT.UnmarshalBinary(body.GrapheneIBLT)
-
-		b := NewBloomFilter(body.NBloom, k)
-		b.GobDecode(body.GrapheneBloom)
-		log.Info("Received bloom", "bloom", b)
-		nExisting := 0
-		localIBLT := NewIBLT(int(k), int(body.NIBLT))
-		pending, _ := pm.txpool.Pending()
-		for _, txs := range pending {
-			for _, tx := range txs {
-				log.Info("Testing", "tx hash", tx.Hash())
-				if b.Test(tx.Hash().Bytes()) {
-					nExisting += 1
-					log.Info("Adding to IBLT", "tx hash", tx.Hash())
-					localIBLT.Add(tx.Hash().Bytes())
-				}
-			}
-		}
-		if nExisting == int(body.NTxs) {
-			log.Info("We already have all transactions")
-		}
-		log.Info("Local IBLT before sub", "local", localIBLT)
-		log.Info("Remote IBLT before sub", "remote", receivedIBLT)
-		receivedIBLT.Sub(*localIBLT)
-		log.Info("Local IBLT after sub", "iblt", receivedIBLT)
-		decode, _ := receivedIBLT.Decode()
-		var hashes []common.Hash
-		for _, hash := range decode.Added {
-			hashes = append(hashes, common.BytesToHash(hash))
-		}
-		nRecovered := len(hashes)
-		log.Info("Recovered length", "n", nRecovered)
-		log.Info("Existing length", "n", nExisting)
-		if nExisting+nRecovered < int(body.NTxs) {
-			log.Info("Unrecovered txs! Double-double")
-		} else if nExisting+nRecovered >= int(body.NTxs) {
-			log.Info("Graphene Success!")
-		}
-		if len(hashes) > 0 {
-			log.Info("Recovered", "txs", hashes)
-			// p.RequestTransactions(hashes)
-		} else {
-			log.Info("No tx hash recovered. Implement this.")
-		}
->>>>>>> f5802b58
 
 	default:
 		return errResp(ErrInvalidMsgCode, "%v", msg.Code)
